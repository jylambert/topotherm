--- conflicted
+++ resolved
@@ -1,12 +1,6 @@
-<<<<<<< HEAD
 # topotherm
 
 topotherm is a pyomo-based open-source optimization model for
-=======
-# DHN Benchmark Paper
-
-Topotherm is a pyomo-based open-source optimization model for
->>>>>>> 84203b5a
 district heating network design.
 
 ## Intro
@@ -41,12 +35,6 @@
   * [Usage](#usage)
 * [Contribute](#contribute)
 * [License](#license)
-<<<<<<< HEAD
-* [Sources](#sources)
-* [Conclusion](#conclusion)
-=======
-
->>>>>>> 84203b5a
 
 ## Description
 
@@ -133,8 +121,4 @@
 
 ## License
 
-<<<<<<< HEAD
-[MIT](https://choosealicense.com/licenses/mit/), see LICENSE file.
-=======
 [MIT](https://en.wikipedia.org/wiki/MIT_License), see LICENSE file.
->>>>>>> 84203b5a
